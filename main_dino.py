# Copyright (c) Facebook, Inc. and its affiliates.
#
# Licensed under the Apache License, Version 2.0 (the "License");
# you may not use this file except in compliance with the License.
# You may obtain a copy of the License at
#
#     http://www.apache.org/licenses/LICENSE-2.0
#
# Unless required by applicable law or agreed to in writing, software
# distributed under the License is distributed on an "AS IS" BASIS,
# WITHOUT WARRANTIES OR CONDITIONS OF ANY KIND, either express or implied.
# See the License for the specific language governing permissions and
# limitations under the License.
import argparse
import os
import sys
import datetime
import time
import yaml
import json
from tqdm import tqdm
from pathlib import Path

import numpy as np
from PIL import Image
import torch
import torch.nn as nn
import torch.backends.cudnn as cudnn
import torch.nn.functional as F
from torchvision import datasets, transforms
from torchvision import models as torchvision_models
from torch.utils.tensorboard import SummaryWriter

import utils
import vision_transformer as vits
from vision_transformer import DINOHead

import math
import numbers
import random
import warnings
from collections.abc import Sequence
from typing import Tuple, List, Optional

from torch import Tensor

try:
    import accimage
except ImportError:
    accimage = None

from torchvision.transforms import functional as torchvision_F
from torchvision.transforms.functional import InterpolationMode, _interpolation_modes_from_int
from torchvision.transforms import RandomResizedCrop

torchvision_archs = sorted(name for name in torchvision_models.__dict__
                           if name.islower() and not name.startswith("__")
                           and callable(torchvision_models.__dict__[name]))


def get_args_parser():
    parser = argparse.ArgumentParser('DINO', add_help=False)

    # Model parameters
    parser.add_argument('--arch', default='vit_small', type=str,
                        choices=['vit_tiny', 'vit_small', 'vit_base', 'deit_tiny', 'deit_small'] + torchvision_archs,
                        help="""Name of architecture to train. For quick experiments with ViTs,
        we recommend using vit_tiny or vit_small.""")
    parser.add_argument('--pretrained_weights', default=None, type=str, help="Path to weights of pretrained models, "
                                                                             "will start training with them if selected")
    parser.add_argument('--patch_size', default=16, type=int, help="""Size in pixels
        of input square patches - default 16 (for 16x16 patches). Using smaller
        values leads to better performance but requires more memory. Applies only
        for ViTs (vit_tiny, vit_small and vit_base). If <16, we recommend disabling
        mixed precision training (--use_fp16 false) to avoid unstabilities.""")
    parser.add_argument('--out_dim', default=65536, type=int, help="""Dimensionality of
        the DINO head output. For complex and large datasets large values (like 65k) work well.""")
    parser.add_argument('--norm_last_layer', default=True, type=utils.bool_flag,
                        help="""Whether or not to weight normalize the last layer of the DINO head.
        Not normalizing leads to better performance but can make the training unstable.
        In our experiments, we typically set this paramater to False with vit_small and True with vit_base.""")
    parser.add_argument('--momentum_teacher', default=0.996, type=float, help="""Base EMA
        parameter for teacher update. The value is increased to 1 during training with cosine schedule.
        We recommend setting a higher value with small batches: for example use 0.9995 with batch size of 256.""")
    parser.add_argument('--use_bn_in_head', default=False, type=utils.bool_flag,
                        help="Whether to use batch normalizations in projection head (Default: False)")

    # Temperature teacher parameters
    parser.add_argument('--warmup_teacher_temp', default=0.04, type=float,
                        help="""Initial value for the teacher temperature: 0.04 works well in most cases.
        Try decreasing it if the training loss does not decrease.""")
    parser.add_argument('--teacher_temp', default=0.04, type=float, help="""Final value (after linear warmup)
        of the teacher temperature. For most experiments, anything above 0.07 is unstable. We recommend
        starting with the default value of 0.04 and increase this slightly if needed.""")
    parser.add_argument('--warmup_teacher_temp_epochs', default=0, type=int,
                        help='Number of warmup epochs for the teacher temperature (Default: 30).')

    # Training/Optimization parameters
    parser.add_argument('--use_fp16', type=utils.bool_flag, default=True, help="""Whether or not
        to use half precision for training. Improves training time and memory requirements,
        but can provoke instability and slight decay of performance. We recommend disabling
        mixed precision if the loss is unstable, if reducing the patch size or if training with bigger ViTs.""")
    parser.add_argument('--weight_decay', type=float, default=0.04, help="""Initial value of the
        weight decay. With ViT, a smaller value at the beginning of training works well.""")
    parser.add_argument('--weight_decay_end', type=float, default=0.4, help="""Final value of the
        weight decay. We use a cosine schedule for WD and using a larger decay by
        the end of training improves performance for ViTs.""")
    parser.add_argument('--clip_grad', type=float, default=3.0, help="""Maximal parameter
        gradient norm if using gradient clipping. Clipping with norm .3 ~ 1.0 can
        help optimization for larger ViT architectures. 0 for disabling.""")
    parser.add_argument('--batch_size', default=64, type=int,
                        help='Per-GPU batch-size : number of distinct images loaded on one GPU.')
    parser.add_argument('--accum_iter', default=8, type=int)
    parser.add_argument('--epochs', default=100, type=int, help='Number of epochs of training.')
    parser.add_argument('--freeze_last_layer', default=1, type=int, help="""Number of epochs
        during which we keep the output layer fixed. Typically doing so during
        the first epoch helps training. Try increasing this value if the loss does not decrease.""")
    parser.add_argument("--lr", default=0.0005, type=float, help="""Learning rate at the end of
        linear warmup (highest LR used during training). The learning rate is linearly scaled
        with the batch size, and specified here for a reference batch size of 256.""")
    parser.add_argument("--warmup_epochs", default=10, type=int,
                        help="Number of epochs for the linear learning-rate warm up.")
    parser.add_argument('--min_lr', type=float, default=1e-6, help="""Target LR at the
        end of optimization. We use a cosine LR schedule with linear warmup.""")
    parser.add_argument('--optimizer', default='adamw', type=str,
                        choices=['adamw', 'sgd', 'lars'],
                        help="""Type of optimizer. We recommend using adamw with ViTs.""")

    # Multi-crop parameters
    parser.add_argument('--global_crops_scale', type=float, nargs='+', default=(0.4, 1.),
                        help="""Scale range of the cropped image before resizing, relatively to the origin image.
        Used for large global view cropping. When disabling multi-crop (--local_crops_number 0), we
        recommand using a wider range of scale ("--global_crops_scale 0.14 1." for example)""")
    parser.add_argument('--local_crops_number', type=int, default=8, help="""Number of small
        local views to generate. Set this parameter to 0 to disable multi-crop training.
        When disabling multi-crop we recommend to use "--global_crops_scale 0.14 1." """)
    parser.add_argument('--local_crops_scale', type=float, nargs='+', default=(0.05, 0.4),
                        help="""Scale range of the cropped image before resizing, relatively to the origin image.
        Used for small local view cropping of multi-crop.""")

    # Misc
    parser.add_argument('--data_path', default='/path/to/imagenet/train/', type=str,
                        help='Please specify path to the ImageNet training data.')
    parser.add_argument('--output_dir', default=".", type=str, help='Path to save logs and checkpoints.')
    parser.add_argument('--saveckp_freq', default=20, type=int, help='Save checkpoint every x epochs.')
    parser.add_argument('--seed', default=0, type=int, help='Random seed.')
    parser.add_argument('--num_workers', default=16, type=int, help='Number of data loading workers per GPU.')
    parser.add_argument("--gpus", default=('0', '1'), type=int, nargs='+', help='GPUs ids  to use for training')
    parser.add_argument("--local_rank", default=0, type=int)

    return parser


def train_dino(args):
    utils.fix_random_seeds(args.seed)
    print("\n".join("%s: %s" % (k, str(v)) for k, v in sorted(dict(vars(args)).items())))
    cudnn.benchmark = True

    with (Path(args.output_dir) / "config.yaml").open("w") as fp:
        yaml.dump(args, fp)
    writer = SummaryWriter(log_dir=args.output_dir)

    # ============ preparing data ... ============
    transform = DataAugmentationDINO(
        args.global_crops_scale,
        args.local_crops_scale,
        args.local_crops_number,
    )
    dataset = datasets.ImageFolder(args.data_path, transform=transform)
    sampler = torch.utils.data.distributed.DistributedSampler(dataset)
    data_loader = torch.utils.data.DataLoader(
        dataset,
        sampler=sampler,
        batch_size=args.batch_size,
        num_workers=args.num_workers,
        pin_memory=True,
        drop_last=True,
    )
    print(f"Data loaded: there are {len(dataset)} images.")

    # ============ building student and teacher networks ... ============
    # we changed the name DeiT-S for ViT-S to avoid confusions
    args.arch = args.arch.replace("deit", "vit")
    # if the network is a vision transformer (i.e. vit_tiny, vit_small, vit_base)
    if args.arch in vits.__dict__.keys():
        student = vits.__dict__[args.arch](
            patch_size=args.patch_size,
            drop_path_rate=0.1,  # stochastic depth
        )
        teacher = vits.__dict__[args.arch](patch_size=args.patch_size)
        embed_dim = student.embed_dim
    # otherwise, we check if the architecture is in torchvision models
    elif args.arch in torchvision_models.__dict__.keys():
        student = torchvision_models.__dict__[args.arch]()
        teacher = torchvision_models.__dict__[args.arch]()
        embed_dim = student.fc.weight.shape[1]
    else:
        print(f"Unknow architecture: {args.arch}")

    # multi-crop wrapper handles forward with inputs of different resolutions
    student = utils.MultiCropWrapper(student, DINOHead(
        embed_dim,
        args.out_dim,
        use_bn=args.use_bn_in_head,
        norm_last_layer=args.norm_last_layer,
    ))
    teacher = utils.MultiCropWrapper(
        teacher,
        DINOHead(embed_dim, args.out_dim, args.use_bn_in_head),
    )
    # move networks to gpu
    student, teacher = student.cuda(), teacher.cuda()
    # synchronize batch norms (if any)
    if utils.has_batchnorms(student):
        student = nn.SyncBatchNorm.convert_sync_batchnorm(student)
        teacher = nn.SyncBatchNorm.convert_sync_batchnorm(teacher)

    if len(args.gpus) > 1:
        teacher = nn.parallel.DistributedDataParallel(teacher, device_ids=[args.gpus])
        student = nn.parallel.DistributedDataParallel(student, device_ids=[args.gpus])

    # there is no backpropagation through the teacher, so no need for gradients
    for p in teacher.parameters():
        p.requires_grad = False
    print(f"Student and Teacher are built: they are both {args.arch} network.")

    # ============ preparing loss ... ============
    dino_loss = DINOLoss(
        args.out_dim,
        args.local_crops_number + 2,  # total number of crops = 2 global crops + local_crops_number
        args.warmup_teacher_temp,
        args.teacher_temp,
        args.warmup_teacher_temp_epochs,
        args.epochs,
    ).cuda()

    # ============ preparing optimizer ... ============
    params_groups = utils.get_params_groups(student)
    if args.optimizer == "adamw":
        optimizer = torch.optim.AdamW(params_groups)  # to use with ViTs
    elif args.optimizer == "sgd":
        optimizer = torch.optim.SGD(params_groups, lr=0, momentum=0.9)  # lr is set by scheduler
    elif args.optimizer == "lars":
        optimizer = utils.LARS(params_groups)  # to use with convnet and large batches
    # for mixed precision training
    fp16_scaler = None
    if args.use_fp16:
        fp16_scaler = torch.cuda.amp.GradScaler()

    # ============ init schedulers ... ============
    lr_schedule = utils.cosine_scheduler(
        args.lr,  # linear scaling rule
        args.min_lr,
        args.epochs, len(data_loader),
        warmup_epochs=args.warmup_epochs,
    )
    wd_schedule = utils.cosine_scheduler(
        args.weight_decay,
        args.weight_decay_end,
        args.epochs, len(data_loader),
    )
    # momentum parameter is increased to 1. during training with a cosine schedule
    momentum_schedule = utils.cosine_scheduler(args.momentum_teacher, 1,
                                               args.epochs, len(data_loader))
    print(f"Loss, optimizer and schedulers ready.")

    # ============ optionally resume training ... ============
    to_restore = {"epoch": 0}
    utils.restart_from_checkpoint(
        os.path.join(args.output_dir, "checkpoint.pth"),
        run_variables=to_restore,
        student=student,
        teacher=teacher,
        optimizer=optimizer,
        fp16_scaler=fp16_scaler,
        dino_loss=dino_loss,
    )
    start_epoch = to_restore["epoch"]

    if args.pretrained_weights:
<<<<<<< HEAD
        state_dict = torch.load(args.pretrained_weights, map_location='cuda:{}'.format(args.gpus[0]))
=======

        primary_gpu = 'cuda:{}'.format(args.gpus[0])

        state_dict = torch.load(args.pretrained_weights, map_location=primary_gpu)
>>>>>>> 36d84221
        state_dict_student, state_dict_teacher = state_dict['student'], state_dict['teacher']

        # remove `module.` prefix
        state_dict_student = {k.replace("module.", ""): v for k, v in state_dict_student.items()}
        state_dict_teacher = {k.replace("module.", ""): v for k, v in state_dict_teacher.items()}

        # remove `backbone.` prefix induced by multicrop wrapper
        state_dict_teacher = {k.replace("backbone.", ""): v for k, v in state_dict_teacher.items()}
        state_dict_student = {k.replace("backbone.", ""): v for k, v in state_dict_student.items()}

        student.load_state_dict(state_dict_student, strict=False)
        teacher.load_state_dict(state_dict_teacher, strict=False)
        del state_dict
        del state_dict_student
        del state_dict_teacher
        print('Pretrained weights found and loaded  for student and for teacher')

    start_time = time.time()
    print("Starting DINO training !")
    for epoch in range(start_epoch, args.epochs):

        # ============ training one epoch of DINO ... ============
        train_stats = train_one_epoch(student, teacher, dino_loss,
                                      data_loader, optimizer, lr_schedule, wd_schedule, momentum_schedule,
                                      epoch, fp16_scaler, args, writer)

        # ============ writing logs ... ============
        save_dict = {
            'student': student.state_dict(),
            'teacher': teacher.state_dict(),
            'optimizer': optimizer.state_dict(),
            'epoch': epoch + 1,
            'args': args,
            'dino_loss': dino_loss.state_dict(),
        }
        writer.add_scalar("Loss/train", train_stats['loss_total'], epoch)
        writer.add_scalar("Learning Rate", train_stats['lr'], epoch)

        if fp16_scaler is not None:
            save_dict['fp16_scaler'] = fp16_scaler.state_dict()
        torch.save(save_dict, os.path.join(args.output_dir, 'checkpoint.pth'))
        if args.saveckp_freq and epoch % args.saveckp_freq == 0:
            torch.save(save_dict, os.path.join(args.output_dir, f'checkpoint{epoch:04}.pth'))
        log_stats = {**{f'train_{k}': v for k, v in train_stats.items()},
                     'epoch': epoch}
        with (Path(args.output_dir) / "log.txt").open("a") as f:
            f.write(json.dumps(log_stats) + "\n")
    total_time = time.time() - start_time
    total_time_str = str(datetime.timedelta(seconds=int(total_time)))
    print('Training time {}'.format(total_time_str))
    writer.flush()
    writer.close()


def train_one_epoch(student, teacher, dino_loss, data_loader,
                    optimizer, lr_schedule, wd_schedule, momentum_schedule, epoch,
                    fp16_scaler, args, logger):
    header = 'Epoch: [{}/{}]'.format(epoch, args.epochs)
    loss_history = []
    with tqdm(data_loader, unit="batch") as tepoch:
        for it, (images, _) in enumerate(tepoch):

            # update weight decay and learning rate according to their schedule
            it = len(data_loader) * epoch + it  # global training iteration
            for i, param_group in enumerate(optimizer.param_groups):
                param_group["lr"] = lr_schedule[it]
                if i == 0:  # only the first group is regularized
                    param_group["weight_decay"] = wd_schedule[it]

            if it % 200 == 0:
                mean, std = 0.5, 0.25
                rnd_image_id = random.randint(0, args.batch_size - 1)
                sample_images_global = np.array([np.array(i) for i in images[:2]]
                                                )[:, rnd_image_id, :, :, :]
                sample_images_local = np.array([np.array(i) for i in images[2:]]
                                               )[:, rnd_image_id, :, :, :]
                logger.add_images('Global views', sample_images_global * std + mean, it)
                logger.add_images('Local views', sample_images_local * std + mean, it)

            # move images to gpu
            images = [im.cuda(non_blocking=True) for im in images]
            # teacher and student forward passes + compute dino loss
            with torch.cuda.amp.autocast(fp16_scaler is not None):
                teacher_output = teacher(images[:2])  # only the 2 global views pass through the teacher
                student_output = student(images)
                loss = dino_loss(student_output, teacher_output, epoch)
                loss_history.append(loss.item())

            if not math.isfinite(loss.item()):
                print("Loss is {}, stopping training".format(loss.item()), force=True)
                sys.exit(1)

            if fp16_scaler is None:
                loss.backward()
            else:
                fp16_scaler.scale(loss).backward()

            utils.cancel_gradients_last_layer(epoch, student,
                                              args.freeze_last_layer)

            if (it + 1) % args.accum_iter == 0:

                if args.clip_grad:
                    if fp16_scaler is not None:
                        fp16_scaler.unscale_(optimizer)  # unscale the gradients of optimizer's assigned params in-place
                    param_norms = utils.clip_gradients(student, args.clip_grad)

                # utils.cancel_gradients_last_layer(epoch, student,
                #                                   args.freeze_last_layer)

                if fp16_scaler is not None:
                    fp16_scaler.step(optimizer)
                    fp16_scaler.update()
                else:
                    optimizer.step()

                # optimizer.zero_grad()

                # EMA update for the teacher
                with torch.no_grad():
                    m = momentum_schedule[it]  # momentum parameter
                    stud_params = student.parameters() if len(args.gpus) == 1 else student.module.parameters()
                    for param_q, param_k in zip(stud_params, teacher.parameters()):
                        param_k.data.mul_(m).add_((1 - m) * param_q.detach().data)

                optimizer.zero_grad()

            # logging
            tepoch.set_description(header)
            tepoch.set_postfix(loss=loss.item())

    return {
        'loss': loss.item(),
        'loss_total': np.mean(loss_history),
        'lr': optimizer.param_groups[0]["lr"],
        'wd': optimizer.param_groups[0]["weight_decay"]
    }


class DINOLoss(nn.Module):
    def __init__(self, out_dim, ncrops, warmup_teacher_temp, teacher_temp,
                 warmup_teacher_temp_epochs, nepochs, student_temp=0.1,
                 center_momentum=0.9):
        super().__init__()
        self.student_temp = student_temp
        self.center_momentum = center_momentum
        self.ncrops = ncrops
        self.register_buffer("center", torch.zeros(1, out_dim))
        # we apply a warm up for the teacher temperature because
        # a too high temperature makes the training instable at the beginning
        self.teacher_temp_schedule = np.concatenate((
            np.linspace(warmup_teacher_temp,
                        teacher_temp, warmup_teacher_temp_epochs),
            np.ones(nepochs - warmup_teacher_temp_epochs) * teacher_temp
        ))

    def forward(self, student_output, teacher_output, epoch):
        """
        Cross-entropy between softmax outputs of the teacher and student networks.
        """
        student_out = student_output / self.student_temp
        student_out = student_out.chunk(self.ncrops)

        # teacher centering and sharpening
        temp = self.teacher_temp_schedule[epoch]
        teacher_out = F.softmax((teacher_output - self.center) / temp, dim=-1)
        teacher_out = teacher_out.detach().chunk(2)

        total_loss = 0
        n_loss_terms = 0
        for iq, q in enumerate(teacher_out):
            for v in range(len(student_out)):
                if v == iq:
                    # we skip cases where student and teacher operate on the same view
                    continue
                loss = torch.sum(-q * F.log_softmax(student_out[v], dim=-1), dim=-1)
                total_loss += loss.mean()
                n_loss_terms += 1
        del teacher_out
        del student_out
        del loss
        total_loss /= n_loss_terms
        self.update_center(teacher_output)
        return total_loss

    @torch.no_grad()
    def update_center(self, teacher_output):
        """
        Update center used for teacher output.
        """
        batch_center = torch.sum(teacher_output, dim=0, keepdim=True)
        batch_center = batch_center / (len(teacher_output))

        # ema update
        self.center = self.center * self.center_momentum + batch_center * (1 - self.center_momentum)


def _setup_size(size, error_msg):
    if isinstance(size, numbers.Number):
        return int(size), int(size)

    if isinstance(size, Sequence) and len(size) == 1:
        return size[0], size[0]

    if len(size) != 2:
        raise ValueError(error_msg)

    return size


class QuarterRandomResizedCrop(RandomResizedCrop):

    def __init__(self, size, quarter=-1, scale=(0.08, 1.0), ratio=(3. / 4., 4. / 3.),
                 interpolation=InterpolationMode.BILINEAR):
        super().__init__(size, scale, ratio, interpolation)
        self.size = _setup_size(size, error_msg="Please provide only two dimensions (h, w) for size.")

        if not isinstance(scale, Sequence):
            raise TypeError("Scale should be a sequence")
        if not isinstance(ratio, Sequence):
            raise TypeError("Ratio should be a sequence")
        if (scale[0] > scale[1]) or (ratio[0] > ratio[1]):
            warnings.warn("Scale and ratio should be of kind (min, max)")

        # Backward compatibility with integer value
        if isinstance(interpolation, int):
            warnings.warn(
                "Argument interpolation should be of type InterpolationMode instead of int. "
                "Please, use InterpolationMode enum."
            )
            interpolation = _interpolation_modes_from_int(interpolation)

        self.interpolation = interpolation
        self.scale = scale
        self.ratio = ratio
        self.quarter = quarter

    @staticmethod
    def get_bounds_for_quarter(width, height, quarter):
        if quarter == 1:
            return 0,  width // 4, 0, height // 2
        if quarter == 2:
            return (3 * width) // 4, width, 0, height // 2
        if quarter == 3:
            return 0, width // 4, height // 2, height
        if quarter == 0:
            return (3 * width) // 4, width, height // 2, height
        else:
            return width, height

    @staticmethod
    def get_params(
            img: Tensor, scale: List[float], ratio: List[float], quarter: int,
    ) -> Tuple[int, int, int, int]:
        """Get parameters for ``crop`` for a random sized crop.
        Args:
            img (PIL Image or Tensor): Input image.
            scale (list): range of scale of the origin size cropped
            ratio (list): range of aspect ratio of the origin aspect ratio cropped
        Returns:
            tuple: params (i, j, h, w) to be passed to ``crop`` for a random
            sized crop.
            :param quarter:
        """
        width, height = torchvision_F._get_image_size(img)
        area = height * width

        log_ratio = torch.log(torch.tensor(ratio))
        for _ in range(10):
            target_area = area * torch.empty(1).uniform_(scale[0], scale[1]).item()
            aspect_ratio = torch.exp(
                torch.empty(1).uniform_(log_ratio[0], log_ratio[1])
            ).item()

            w = int(round(math.sqrt(target_area * aspect_ratio)))
            h = int(round(math.sqrt(target_area / aspect_ratio)))

            width_start, width_finish, height_start, height_finish = \
                QuarterRandomResizedCrop.get_bounds_for_quarter(w, h, quarter)

            if 0 < w <= width and 0 < h <= height:
                #                 i = torch.randint(0, height - h + 1, size=(1,)).item()
                #                 j = torch.randint(0, width - w + 1, size=(1,)).item()
                i = torch.randint(height_start, height_finish + 1, size=(1,)).item()
                j = torch.randint(width_start, width_finish + 1, size=(1,)).item()
                return i, j, h, w

        # Fallback to central crop
        in_ratio = float(width) / float(height)
        if in_ratio < min(ratio):
            w = width
            h = int(round(w / min(ratio)))
        elif in_ratio > max(ratio):
            h = height
            w = int(round(h * max(ratio)))
        else:  # whole image
            w = width
            h = height
        i = (height - h) // 2
        j = (width - w) // 2
        return i, j, h, w

    def forward(self, img):
        """
        Args:
            img (PIL Image or Tensor): Image to be cropped and resized.
        Returns:
            PIL Image or Tensor: Randomly cropped and resized image.
        """
        i, j, h, w = QuarterRandomResizedCrop.get_params(img, self.scale, self.ratio, self.quarter)
        return torchvision_F.resized_crop(img, i, j, h, w, self.size, self.interpolation)


class DataAugmentationDINO(object):
    def __init__(self, global_crops_scale, local_crops_scale, local_crops_number):
        flip_and_color_jitter = transforms.Compose([
            transforms.RandomHorizontalFlip(p=0.5),
            transforms.RandomApply(
                [transforms.ColorJitter(brightness=0.4, contrast=0.4, saturation=0.2, hue=0.1)],
                p=0.8
            ),
            transforms.RandomGrayscale(p=0.2),
        ])
        normalize = transforms.Compose([
            transforms.ToTensor(),
            # transforms.Normalize((0.485, 0.456, 0.406), (0.229, 0.224, 0.225)),
            transforms.Normalize((0.5), (0.25)),
        ])

        # first global crop
        self.global_transfo1 = transforms.Compose([
            transforms.RandomResizedCrop(224, scale=global_crops_scale, interpolation=Image.BICUBIC),
            flip_and_color_jitter,
            utils.GaussianBlur(1.0),
            normalize,
        ])
        # second global crop
        self.global_transfo2 = transforms.Compose([
            transforms.RandomResizedCrop(224, scale=global_crops_scale, interpolation=Image.BICUBIC),
            flip_and_color_jitter,
            utils.GaussianBlur(0.1),
            utils.Solarization(0.2),
            normalize,
        ])
        # transformation for the local small crops
        self.local_crops_number = local_crops_number
        self.local_transfo = [transforms.Compose([
            RandomResizedCrop(96, scale=local_crops_scale, interpolation=Image.BICUBIC),
            flip_and_color_jitter,
            utils.GaussianBlur(p=0.5),
            normalize,
        ]) for i in range(self.local_crops_number)]

    def __call__(self, image):
        crops = []
        crops.append(self.global_transfo1(image))
        crops.append(self.global_transfo2(image))
        for transform in self.local_transfo:
            crops.append(transform(image))
        return crops


if __name__ == '__main__':
    parser = argparse.ArgumentParser('DINO', parents=[get_args_parser()])
    args = parser.parse_args()
    os.environ['CUDA_VISIBLE_DEVICES'] = ','.join([str(x) for x in args.gpus])
    Path(args.output_dir).mkdir(parents=True, exist_ok=True)
    torch.distributed.init_process_group(backend='nccl')
    torch.cuda.set_device(args.local_rank)
    train_dino(args)<|MERGE_RESOLUTION|>--- conflicted
+++ resolved
@@ -1,11 +1,11 @@
 # Copyright (c) Facebook, Inc. and its affiliates.
-#
+# 
 # Licensed under the Apache License, Version 2.0 (the "License");
 # you may not use this file except in compliance with the License.
 # You may obtain a copy of the License at
-#
+# 
 #     http://www.apache.org/licenses/LICENSE-2.0
-#
+# 
 # Unless required by applicable law or agreed to in writing, software
 # distributed under the License is distributed on an "AS IS" BASIS,
 # WITHOUT WARRANTIES OR CONDITIONS OF ANY KIND, either express or implied.
@@ -278,14 +278,10 @@
     start_epoch = to_restore["epoch"]
 
     if args.pretrained_weights:
-<<<<<<< HEAD
-        state_dict = torch.load(args.pretrained_weights, map_location='cuda:{}'.format(args.gpus[0]))
-=======
 
         primary_gpu = 'cuda:{}'.format(args.gpus[0])
 
         state_dict = torch.load(args.pretrained_weights, map_location=primary_gpu)
->>>>>>> 36d84221
         state_dict_student, state_dict_teacher = state_dict['student'], state_dict['teacher']
 
         # remove `module.` prefix
@@ -541,10 +537,12 @@
             img: Tensor, scale: List[float], ratio: List[float], quarter: int,
     ) -> Tuple[int, int, int, int]:
         """Get parameters for ``crop`` for a random sized crop.
+
         Args:
             img (PIL Image or Tensor): Input image.
             scale (list): range of scale of the origin size cropped
             ratio (list): range of aspect ratio of the origin aspect ratio cropped
+
         Returns:
             tuple: params (i, j, h, w) to be passed to ``crop`` for a random
             sized crop.
@@ -592,6 +590,7 @@
         """
         Args:
             img (PIL Image or Tensor): Image to be cropped and resized.
+
         Returns:
             PIL Image or Tensor: Randomly cropped and resized image.
         """
